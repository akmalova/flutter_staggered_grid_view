--- conflicted
+++ resolved
@@ -1,10 +1,6 @@
 name: flutter_staggered_grid_view
 description: A Flutter staggered grid view (masonry tiles) which supports multiple columns with rows of varying sizes
-<<<<<<< HEAD
-version: 0.3.4
-=======
 version: 0.4.0
->>>>>>> 12a516ff
 homepage: https://github.com/letsar/flutter_staggered_grid_view
 
 dependencies:
